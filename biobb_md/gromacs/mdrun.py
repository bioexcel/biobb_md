#!/usr/bin/env python3

"""Module containing the MDrun class and the command line interface."""
import os
import argparse
from biobb_common.configuration import settings
from biobb_common.tools import file_utils as fu
from biobb_common.tools.file_utils import launchlogger
from biobb_common.command_wrapper import cmd_wrapper
from biobb_md.gromacs.common import get_gromacs_version
from biobb_md.gromacs.common import GromacsVersionError


class Mdrun:
    """Wrapper of the GROMACS of the mdrun (http://manual.gromacs.org/current/onlinehelp/gmx-mdrun.html) module.

    Args:
        input_tpr_path (str): Path to the portable binary run input file TPR.
        output_trr_path (str): Path to the GROMACS uncompressed raw trajectory file TRR.
        output_gro_path (str): Path to the output GROMACS structure GRO file.
        output_edr_path (str): Path to the output GROMACS portable energy file EDR.
        output_log_path (str): Path to the output GROMACS trajectory log file LOG.
        output_xtc_path (str)[Optional]: Path to the GROMACS compressed trajectory file XTC.
        output_cpt_path (str)[Optional]: Path to the output GROMACS checkpoint file CPT.
        output_dhdl_path (str)[Optional]: Path to the output dhdl.xvg file only used when free energy calculation is turned on.
        properties (dic):
            * **num_threads** (*int*) - (0) Let GROMACS guess. The number of threads that are going to be used.
            * **gmx_path** (*str*) - ("gmx") Path to the GROMACS executable binary.
            * **mpi_bin** (*str*) - (None) Path to the MPI runner. Usually "mpirun" or "srun".
            * **mpi_np** (*str*) - (None) Number of MPI processes. Usually an integer bigger than 1.
            * **mpi_hostlist** (*str*) - (None) Path to the MPI hostlist file.
            * **remove_tmp** (*bool*) - (True) [WF property] Remove temporal files.
            * **restart** (*bool*) - (False) [WF property] Do not execute if output files exist.
            * **container_path** (*string*) - (None)  Path to the binary executable of your container.
            * **container_image** (*string*) - ("gromacs/gromacs:latest") Container Image identifier.
            * **container_volume_path** (*string*) - ("/tmp") Path to an internal directory in the container.
            * **container_user_id** (*string*) - (None) User number id to be mapped inside the container.

    """

    def __init__(self, input_tpr_path, output_trr_path,
                 output_gro_path, output_edr_path,
                 output_log_path, output_xtc_path=None,
                 output_cpt_path=None, output_dhdl_path=None,
                 properties=None, **kwargs):
        properties = properties or {}

        # Input/Output files
        self.io_dict = {
            "in": {"input_tpr_path": input_tpr_path},
            "out": {"output_trr_path": output_trr_path, "output_gro_path": output_gro_path, "output_edr_path": output_edr_path, "output_log_path": output_log_path,
                    "output_xtc_path": output_xtc_path, "output_cpt_path": output_cpt_path, "output_dhdl_path": output_dhdl_path}
        }

        # Properties specific for BB
        self.num_threads = str(properties.get('num_threads', 0))
        self.mpi_bin = properties.get('mpi_bin')
        self.mpi_np = properties.get('mpi_np')
        self.mpi_hostlist = properties.get('mpi_hostlist')

        # container Specific
        self.container_path = properties.get('container_path')
        self.container_image = properties.get('container_image', 'gromacs/gromacs:latest')
        self.container_volume_path = properties.get('container_volume_path', '/tmp')
        self.container_user_id = properties.get('user_id', str(os.getuid()))

        # Properties common in all GROMACS BB
        self.gmx_path = properties.get('gmx_path', 'gmx')
        self.gmx_nobackup = properties.get('gmx_nobackup', True)
        self.gmx_nocopyright = properties.get('gmx_nocopyright', True)
        if self.gmx_nobackup:
            self.gmx_path += ' -nobackup'
        if self.gmx_nocopyright:
            self.gmx_path += ' -nocopyright'
        if (not self.mpi_bin) and (not self.container_path):
            self.gmx_version = get_gromacs_version(self.gmx_path)

        # Properties common in all BB
        self.can_write_console_log = properties.get('can_write_console_log', True)
        self.global_log = properties.get('global_log', None)
        self.prefix = properties.get('prefix', None)
        self.step = properties.get('step', None)
        self.path = properties.get('path', '')
        self.remove_tmp = properties.get('remove_tmp', True)
        self.restart = properties.get('restart', False)

        # Check the properties
        fu.check_properties(self, properties)

    @launchlogger
    def launch(self):
        """Launches the execution of the GROMACS mdrun module."""
        tmp_files = []

        # Get local loggers from launchlogger decorator
        out_log = getattr(self, 'out_log', None)
        err_log = getattr(self, 'err_log', None)

        # Check GROMACS version
        if (not self.mpi_bin) and (not self.container_path):
            if self.gmx_version < 512:
                raise GromacsVersionError("Gromacs version should be 5.1.2 or newer %d detected" % self.gmx_version)
            fu.log("GROMACS %s %d version detected" % (self.__class__.__name__, self.gmx_version), out_log)

        # Restart if needed
        if self.restart:
            if fu.check_complete_files(self.io_dict["out"].values()):
                fu.log('Restart is enabled, this step: %s will the skipped' % self.step, out_log, self.global_log)
                return 0

        container_io_dict = fu.copy_to_container(self.container_path, self.container_volume_path, self.io_dict)

        cmd = [self.gmx_path, 'mdrun',
               '-s', container_io_dict["in"]["input_tpr_path"],
               '-o', container_io_dict["out"]["output_trr_path"],
               '-c', container_io_dict["out"]["output_gro_path"],
               '-e', container_io_dict["out"]["output_edr_path"],
               '-g', container_io_dict["out"]["output_log_path"],
               '-nt', self.num_threads]

        if self.mpi_bin:
            mpi_cmd = [self.mpi_bin]
            if self.mpi_np:
                mpi_cmd.append('-np')
                mpi_cmd.append(str(self.mpi_np))
            if self.mpi_hostlist:
                mpi_cmd.append('-hostfile')
                mpi_cmd.append(self.mpi_hostlist)
            cmd = mpi_cmd + cmd
        if container_io_dict["out"].get("output_xtc_path"):
            cmd.append('-x')
            cmd.append(container_io_dict["out"]["output_xtc_path"])
        if container_io_dict["out"].get("output_cpt_path"):
            cmd.append('-cpo')
            cmd.append(container_io_dict["out"]["output_cpt_path"])
        if container_io_dict["out"].get("output_dhdl_path"):
            cmd.append('-dhdl')
            cmd.append(container_io_dict["out"]["output_dhdl_path"])

        cmd = fu.create_cmd_line(cmd, container_path=self.container_path, host_volume=container_io_dict.get("unique_dir"), container_volume=self.container_volume_path, user_uid=self.container_user_id, container_image=self.container_image, out_log=out_log, global_log=self.global_log)
        returncode = cmd_wrapper.CmdWrapper(cmd, out_log, err_log, self.global_log).launch()
        fu.copy_to_host(self.container_path, container_io_dict, self.io_dict)

        tmp_files.append(container_io_dict.get("unique_dir"))
<<<<<<< HEAD
=======

>>>>>>> e04cd7e9
        if self.remove_tmp:
            fu.rm_file_list(tmp_files, out_log=out_log)

        return returncode


def main():
    parser = argparse.ArgumentParser(description="Wrapper for the GROMACS mdrun module.",
                                     formatter_class=lambda prog: argparse.RawTextHelpFormatter(prog, width=99999))
    parser.add_argument('-c', '--config', required=False, help="This file can be a YAML file, JSON file or JSON string")
    parser.add_argument('--system', required=False,
                        help="Check 'https://biobb-common.readthedocs.io/en/latest/system_step.html' for help")
    parser.add_argument('--step', required=False,
                        help="Check 'https://biobb-common.readthedocs.io/en/latest/system_step.html' for help")

    # Specific args of each building block
    required_args = parser.add_argument_group('required arguments')
    required_args.add_argument('--input_tpr_path', required=True)
    required_args.add_argument('--output_trr_path', required=True)
    required_args.add_argument('--output_gro_path', required=True)
    required_args.add_argument('--output_edr_path', required=True)
    required_args.add_argument('--output_log_path', required=True)
    parser.add_argument('--output_xtc_path', required=False)
    parser.add_argument('--output_cpt_path', required=False)
    parser.add_argument('--output_dhdl_path', required=False)

    args = parser.parse_args()
    config = args.config if args.config else None
    properties = settings.ConfReader(config=config, system=args.system).get_prop_dic()
    if args.step:
        properties = properties[args.step]

    # Specific call of each building block
    Mdrun(input_tpr_path=args.input_tpr_path, output_trr_path=args.output_trr_path,
          output_gro_path=args.output_gro_path, output_edr_path=args.output_edr_path,
          output_log_path=args.output_log_path, output_xtc_path=args.output_xtc_path,
          output_cpt_path=args.output_cpt_path, output_dhdl_path=args.output_dhdl_path,
          properties=properties).launch()


if __name__ == '__main__':
    main()<|MERGE_RESOLUTION|>--- conflicted
+++ resolved
@@ -142,10 +142,7 @@
         fu.copy_to_host(self.container_path, container_io_dict, self.io_dict)
 
         tmp_files.append(container_io_dict.get("unique_dir"))
-<<<<<<< HEAD
-=======
-
->>>>>>> e04cd7e9
+        
         if self.remove_tmp:
             fu.rm_file_list(tmp_files, out_log=out_log)
 
